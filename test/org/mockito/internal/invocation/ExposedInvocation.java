--- conflicted
+++ resolved
@@ -1,28 +1,21 @@
-<<<<<<< HEAD
 /*
  * Copyright (c) 2007 Mockito contributors
  * This program is made available under the terms of the MIT License.
  */
-=======
-/*
- * Copyright (c) 2007 Mockito contributors
- * This program is made available under the terms of the MIT License.
- */
->>>>>>> 2881aefc
-package org.mockito.internal.invocation;
-
-import org.mockito.internal.creation.MockitoMethodProxy;
-import org.mockito.internal.invocation.realmethod.HasCGLIBMethodProxy;
-
-public class ExposedInvocation {
-
-    private final MockitoMethodProxy methodProxy;
-
-    public ExposedInvocation(InvocationImpl toBeExposed) {
-         methodProxy = ((HasCGLIBMethodProxy) toBeExposed.realMethod).getMethodProxy();
-    }
-
-    public MockitoMethodProxy getMethodProxy() {
-        return methodProxy;
-    }
+package org.mockito.internal.invocation;
+
+import org.mockito.internal.creation.MockitoMethodProxy;
+import org.mockito.internal.invocation.realmethod.HasCGLIBMethodProxy;
+
+public class ExposedInvocation {
+
+    private final MockitoMethodProxy methodProxy;
+
+    public ExposedInvocation(InvocationImpl toBeExposed) {
+         methodProxy = ((HasCGLIBMethodProxy) toBeExposed.realMethod).getMethodProxy();
+    }
+
+    public MockitoMethodProxy getMethodProxy() {
+        return methodProxy;
+    }
 }