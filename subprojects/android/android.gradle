--- conflicted
+++ resolved
@@ -4,19 +4,11 @@
     }
     dependencies {
         classpath 'com.android.tools.build:gradle:2.2.3'
-<<<<<<< HEAD
-    }
-}
-
-=======
-        classpath 'com.github.dcendents:android-maven-gradle-plugin:1.5'
     }
 }
 
 apply plugin: 'com.android.library'
-apply plugin: 'com.github.dcendents.android-maven'
 
->>>>>>> dd930795
 description = "Mockito for Android"
 
 ext {
@@ -26,7 +18,6 @@
     mavenCentralSync = false
 }
 
-<<<<<<< HEAD
 apply from: "$rootDir/gradle/android-library.gradle"
 
 android {
@@ -36,16 +27,6 @@
     lintOptions {
         disable 'InvalidPackage', 'SdCardPath'
     }
-=======
-apply from: "$rootDir/gradle/library.gradle"
-
-android {
-    compileSdkVersion 25
-    buildToolsVersion '25.0.2'
-    defaultConfig {
-        minSdkVersion 8
-    }
->>>>>>> dd930795
 }
 
 dependencies {
