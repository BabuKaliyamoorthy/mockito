<<<<<<< HEAD
/*
 * Copyright (c) 2007 Mockito contributors
 * This program is made available under the terms of the MIT License.
 */
=======
/*
 * Copyright (c) 2007 Mockito contributors
 * This program is made available under the terms of the MIT License.
 */
>>>>>>> 2881aefc
package org.mockito.internal.configuration;

import org.mockito.Captor;
import org.mockito.Mock;
import org.mockito.MockitoAnnotations;
import org.mockito.configuration.AnnotationEngine;
import org.mockito.exceptions.Reporter;
import org.mockito.exceptions.base.MockitoException;
import org.mockito.internal.util.reflection.FieldSetter;

import java.lang.annotation.Annotation;
import java.lang.reflect.Field;
import java.util.HashMap;
import java.util.Map;

/**
 * Initializes fields annotated with &#64;{@link org.mockito.Mock} or &#64;{@link org.mockito.Captor}.
 *
 * <p>
 * The {@link #process(Class, Object)} method implementation <strong>does not</strong> process super classes!
 *
 * @see MockitoAnnotations
 */
@SuppressWarnings("unchecked")
public class DefaultAnnotationEngine implements AnnotationEngine {
    private final Map<Class<? extends Annotation>, FieldAnnotationProcessor<?>> annotationProcessorMap = new HashMap<Class<? extends Annotation>, FieldAnnotationProcessor<?>>();

    public DefaultAnnotationEngine() {
        registerAnnotationProcessor(Mock.class, new MockAnnotationProcessor());
        registerAnnotationProcessor(MockitoAnnotations.Mock.class, new MockitoAnnotationsMockAnnotationProcessor());
        registerAnnotationProcessor(Captor.class, new CaptorAnnotationProcessor());
    }

    /* (non-Javadoc)
    * @see org.mockito.AnnotationEngine#createMockFor(java.lang.annotation.Annotation, java.lang.reflect.Field)
    */
    @SuppressWarnings("deprecation")
    public Object createMockFor(Annotation annotation, Field field) {
        return forAnnotation(annotation).process(annotation, field);
    }

    private <A extends Annotation> FieldAnnotationProcessor<A> forAnnotation(A annotation) {
        if (annotationProcessorMap.containsKey(annotation.annotationType())) {
            return (FieldAnnotationProcessor<A>) annotationProcessorMap.get(annotation.annotationType());
        }
        return new FieldAnnotationProcessor<A>() {
            public Object process(A annotation, Field field) {
                return null;
            }
        };
    }

    private <A extends Annotation> void registerAnnotationProcessor(Class<A> annotationClass, FieldAnnotationProcessor<A> fieldAnnotationProcessor) {
        annotationProcessorMap.put(annotationClass, fieldAnnotationProcessor);
    }

    public void process(Class<?> clazz, Object testInstance) {
        Field[] fields = clazz.getDeclaredFields();
        for (Field field : fields) {
            boolean alreadyAssigned = false;
            for(Annotation annotation : field.getAnnotations()) {           
                Object mock = createMockFor(annotation, field);
                if (mock != null) {
                    throwIfAlreadyAssigned(field, alreadyAssigned);                    
                    alreadyAssigned = true;                    
                    try {
                        new FieldSetter(testInstance, field).set(mock);
                    } catch (Exception e) {
                        throw new MockitoException("Problems setting field " + field.getName() + " annotated with "
                                + annotation, e);
                    }
                }        
            }
        }
    }
    
    void throwIfAlreadyAssigned(Field field, boolean alreadyAssigned) {
        if (alreadyAssigned) {
            new Reporter().moreThanOneAnnotationNotAllowed(field.getName());
        }
    }

}<|MERGE_RESOLUTION|>--- conflicted
+++ resolved
@@ -1,94 +1,87 @@
-<<<<<<< HEAD
 /*
  * Copyright (c) 2007 Mockito contributors
  * This program is made available under the terms of the MIT License.
  */
-=======
-/*
- * Copyright (c) 2007 Mockito contributors
- * This program is made available under the terms of the MIT License.
- */
->>>>>>> 2881aefc
-package org.mockito.internal.configuration;
-
-import org.mockito.Captor;
-import org.mockito.Mock;
-import org.mockito.MockitoAnnotations;
-import org.mockito.configuration.AnnotationEngine;
-import org.mockito.exceptions.Reporter;
-import org.mockito.exceptions.base.MockitoException;
-import org.mockito.internal.util.reflection.FieldSetter;
-
-import java.lang.annotation.Annotation;
-import java.lang.reflect.Field;
-import java.util.HashMap;
-import java.util.Map;
-
-/**
- * Initializes fields annotated with &#64;{@link org.mockito.Mock} or &#64;{@link org.mockito.Captor}.
- *
- * <p>
- * The {@link #process(Class, Object)} method implementation <strong>does not</strong> process super classes!
- *
- * @see MockitoAnnotations
- */
-@SuppressWarnings("unchecked")
-public class DefaultAnnotationEngine implements AnnotationEngine {
-    private final Map<Class<? extends Annotation>, FieldAnnotationProcessor<?>> annotationProcessorMap = new HashMap<Class<? extends Annotation>, FieldAnnotationProcessor<?>>();
-
-    public DefaultAnnotationEngine() {
-        registerAnnotationProcessor(Mock.class, new MockAnnotationProcessor());
-        registerAnnotationProcessor(MockitoAnnotations.Mock.class, new MockitoAnnotationsMockAnnotationProcessor());
-        registerAnnotationProcessor(Captor.class, new CaptorAnnotationProcessor());
-    }
-
-    /* (non-Javadoc)
-    * @see org.mockito.AnnotationEngine#createMockFor(java.lang.annotation.Annotation, java.lang.reflect.Field)
-    */
-    @SuppressWarnings("deprecation")
-    public Object createMockFor(Annotation annotation, Field field) {
-        return forAnnotation(annotation).process(annotation, field);
-    }
-
-    private <A extends Annotation> FieldAnnotationProcessor<A> forAnnotation(A annotation) {
-        if (annotationProcessorMap.containsKey(annotation.annotationType())) {
-            return (FieldAnnotationProcessor<A>) annotationProcessorMap.get(annotation.annotationType());
-        }
-        return new FieldAnnotationProcessor<A>() {
-            public Object process(A annotation, Field field) {
-                return null;
-            }
-        };
-    }
-
-    private <A extends Annotation> void registerAnnotationProcessor(Class<A> annotationClass, FieldAnnotationProcessor<A> fieldAnnotationProcessor) {
-        annotationProcessorMap.put(annotationClass, fieldAnnotationProcessor);
-    }
-
-    public void process(Class<?> clazz, Object testInstance) {
-        Field[] fields = clazz.getDeclaredFields();
-        for (Field field : fields) {
-            boolean alreadyAssigned = false;
-            for(Annotation annotation : field.getAnnotations()) {           
-                Object mock = createMockFor(annotation, field);
-                if (mock != null) {
-                    throwIfAlreadyAssigned(field, alreadyAssigned);                    
-                    alreadyAssigned = true;                    
-                    try {
-                        new FieldSetter(testInstance, field).set(mock);
-                    } catch (Exception e) {
-                        throw new MockitoException("Problems setting field " + field.getName() + " annotated with "
-                                + annotation, e);
-                    }
-                }        
-            }
-        }
-    }
-    
-    void throwIfAlreadyAssigned(Field field, boolean alreadyAssigned) {
-        if (alreadyAssigned) {
-            new Reporter().moreThanOneAnnotationNotAllowed(field.getName());
-        }
-    }
-
+package org.mockito.internal.configuration;
+
+import org.mockito.Captor;
+import org.mockito.Mock;
+import org.mockito.MockitoAnnotations;
+import org.mockito.configuration.AnnotationEngine;
+import org.mockito.exceptions.Reporter;
+import org.mockito.exceptions.base.MockitoException;
+import org.mockito.internal.util.reflection.FieldSetter;
+
+import java.lang.annotation.Annotation;
+import java.lang.reflect.Field;
+import java.util.HashMap;
+import java.util.Map;
+
+/**
+ * Initializes fields annotated with &#64;{@link org.mockito.Mock} or &#64;{@link org.mockito.Captor}.
+ *
+ * <p>
+ * The {@link #process(Class, Object)} method implementation <strong>does not</strong> process super classes!
+ *
+ * @see MockitoAnnotations
+ */
+@SuppressWarnings("unchecked")
+public class DefaultAnnotationEngine implements AnnotationEngine {
+    private final Map<Class<? extends Annotation>, FieldAnnotationProcessor<?>> annotationProcessorMap = new HashMap<Class<? extends Annotation>, FieldAnnotationProcessor<?>>();
+
+    public DefaultAnnotationEngine() {
+        registerAnnotationProcessor(Mock.class, new MockAnnotationProcessor());
+        registerAnnotationProcessor(MockitoAnnotations.Mock.class, new MockitoAnnotationsMockAnnotationProcessor());
+        registerAnnotationProcessor(Captor.class, new CaptorAnnotationProcessor());
+    }
+
+    /* (non-Javadoc)
+    * @see org.mockito.AnnotationEngine#createMockFor(java.lang.annotation.Annotation, java.lang.reflect.Field)
+    */
+    @SuppressWarnings("deprecation")
+    public Object createMockFor(Annotation annotation, Field field) {
+        return forAnnotation(annotation).process(annotation, field);
+    }
+
+    private <A extends Annotation> FieldAnnotationProcessor<A> forAnnotation(A annotation) {
+        if (annotationProcessorMap.containsKey(annotation.annotationType())) {
+            return (FieldAnnotationProcessor<A>) annotationProcessorMap.get(annotation.annotationType());
+        }
+        return new FieldAnnotationProcessor<A>() {
+            public Object process(A annotation, Field field) {
+                return null;
+            }
+        };
+    }
+
+    private <A extends Annotation> void registerAnnotationProcessor(Class<A> annotationClass, FieldAnnotationProcessor<A> fieldAnnotationProcessor) {
+        annotationProcessorMap.put(annotationClass, fieldAnnotationProcessor);
+    }
+
+    public void process(Class<?> clazz, Object testInstance) {
+        Field[] fields = clazz.getDeclaredFields();
+        for (Field field : fields) {
+            boolean alreadyAssigned = false;
+            for(Annotation annotation : field.getAnnotations()) {           
+                Object mock = createMockFor(annotation, field);
+                if (mock != null) {
+                    throwIfAlreadyAssigned(field, alreadyAssigned);                    
+                    alreadyAssigned = true;                    
+                    try {
+                        new FieldSetter(testInstance, field).set(mock);
+                    } catch (Exception e) {
+                        throw new MockitoException("Problems setting field " + field.getName() + " annotated with "
+                                + annotation, e);
+                    }
+                }        
+            }
+        }
+    }
+    
+    void throwIfAlreadyAssigned(Field field, boolean alreadyAssigned) {
+        if (alreadyAssigned) {
+            new Reporter().moreThanOneAnnotationNotAllowed(field.getName());
+        }
+    }
+
 }