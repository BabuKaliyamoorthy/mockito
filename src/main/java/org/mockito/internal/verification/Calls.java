/*
 * Copyright (c) 2007 Mockito contributors
 * This program is made available under the terms of the MIT License.
 */

package org.mockito.internal.verification;

import org.mockito.exceptions.base.MockitoException;
import org.mockito.internal.invocation.InvocationMatcher;
import org.mockito.internal.verification.api.VerificationData;
import org.mockito.internal.verification.api.VerificationDataInOrder;
import org.mockito.internal.verification.api.VerificationInOrderMode;
import org.mockito.internal.verification.checkers.*;
import org.mockito.invocation.Invocation;
import org.mockito.verification.VerificationMode;

<<<<<<< HEAD
import static org.mockito.internal.verification.checkers.NonGreedyNumberOfInvocationsInOrderChecker.check;
=======
import static org.mockito.internal.verification.checkers.MissingInvocationChecker.checkMissingInvocation;
>>>>>>> c127ec83

import java.util.List;

public class Calls implements VerificationMode, VerificationInOrderMode {

    final int wantedCount;

    public Calls(int wantedNumberOfInvocations) {
        if( wantedNumberOfInvocations <= 0 ) {
            throw new MockitoException( "Negative and zero values are not allowed here" );
        }
        this.wantedCount = wantedNumberOfInvocations;
    }

    public void verify(VerificationData data) {
        throw new MockitoException( "calls is only intended to work with InOrder" );
    }

    public void verifyInOrder(VerificationDataInOrder data) {
        List<Invocation> allInvocations = data.getAllInvocations();
        InvocationMatcher wanted = data.getWanted();
        
<<<<<<< HEAD
        MissingInvocationInOrderChecker missingInvocation = new MissingInvocationInOrderChecker();
        missingInvocation.check( allInvocations, wanted, this, data.getOrderingContext());
        check( allInvocations, wanted, wantedCount, data.getOrderingContext());
=======
        checkMissingInvocation(allInvocations, wanted,  data.getOrderingContext());
        NonGreedyNumberOfInvocationsInOrderChecker numberOfCalls = new NonGreedyNumberOfInvocationsInOrderChecker();
        numberOfCalls.check( allInvocations, wanted, wantedCount, data.getOrderingContext());
>>>>>>> c127ec83
    }    
    
    @Override
    public String toString() {
        return "Wanted invocations count (non-greedy): " + wantedCount;
    }

    @Override
    public VerificationMode description(String description) {
        return VerificationModeFactory.description(this, description);
    }
}<|MERGE_RESOLUTION|>--- conflicted
+++ resolved
@@ -14,11 +14,8 @@
 import org.mockito.invocation.Invocation;
 import org.mockito.verification.VerificationMode;
 
-<<<<<<< HEAD
 import static org.mockito.internal.verification.checkers.NonGreedyNumberOfInvocationsInOrderChecker.check;
-=======
 import static org.mockito.internal.verification.checkers.MissingInvocationChecker.checkMissingInvocation;
->>>>>>> c127ec83
 
 import java.util.List;
 
@@ -40,16 +37,9 @@
     public void verifyInOrder(VerificationDataInOrder data) {
         List<Invocation> allInvocations = data.getAllInvocations();
         InvocationMatcher wanted = data.getWanted();
-        
-<<<<<<< HEAD
-        MissingInvocationInOrderChecker missingInvocation = new MissingInvocationInOrderChecker();
-        missingInvocation.check( allInvocations, wanted, this, data.getOrderingContext());
+
+        checkMissingInvocation(allInvocations, wanted,  data.getOrderingContext());
         check( allInvocations, wanted, wantedCount, data.getOrderingContext());
-=======
-        checkMissingInvocation(allInvocations, wanted,  data.getOrderingContext());
-        NonGreedyNumberOfInvocationsInOrderChecker numberOfCalls = new NonGreedyNumberOfInvocationsInOrderChecker();
-        numberOfCalls.check( allInvocations, wanted, wantedCount, data.getOrderingContext());
->>>>>>> c127ec83
     }    
     
     @Override
